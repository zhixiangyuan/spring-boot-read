--- conflicted
+++ resolved
@@ -46,14 +46,7 @@
 
 import static org.assertj.core.api.Assertions.assertThat;
 
-<<<<<<< HEAD
-@SpringBootTest(
-		classes = { SampleUndertowWebSocketsApplication.class,
-				CustomContainerConfiguration.class },
-=======
-@RunWith(SpringRunner.class)
 @SpringBootTest(classes = { SampleUndertowWebSocketsApplication.class, CustomContainerConfiguration.class },
->>>>>>> 24925c3d
 		webEnvironment = WebEnvironment.RANDOM_PORT)
 class CustomContainerWebSocketsApplicationTests {
 
@@ -63,18 +56,10 @@
 	private int port;
 
 	@Test
-<<<<<<< HEAD
 	void echoEndpoint() {
-		ConfigurableApplicationContext context = new SpringApplicationBuilder(
-				ClientConfiguration.class, PropertyPlaceholderAutoConfiguration.class)
-						.properties("websocket.uri:ws://localhost:" + this.port
-								+ "/ws/echo/websocket")
-=======
-	public void echoEndpoint() {
 		ConfigurableApplicationContext context = new SpringApplicationBuilder(ClientConfiguration.class,
 				PropertyPlaceholderAutoConfiguration.class)
 						.properties("websocket.uri:ws://localhost:" + this.port + "/ws/echo/websocket")
->>>>>>> 24925c3d
 						.run("--spring.main.web-application-type=none");
 		long count = context.getBean(ClientConfiguration.class).latch.getCount();
 		AtomicReference<String> messagePayloadReference = context.getBean(ClientConfiguration.class).messagePayload;
@@ -84,18 +69,10 @@
 	}
 
 	@Test
-<<<<<<< HEAD
 	void reverseEndpoint() {
-		ConfigurableApplicationContext context = new SpringApplicationBuilder(
-				ClientConfiguration.class, PropertyPlaceholderAutoConfiguration.class)
-						.properties("websocket.uri:ws://localhost:" + this.port
-								+ "/ws/reverse")
-=======
-	public void reverseEndpoint() {
 		ConfigurableApplicationContext context = new SpringApplicationBuilder(ClientConfiguration.class,
 				PropertyPlaceholderAutoConfiguration.class)
 						.properties("websocket.uri:ws://localhost:" + this.port + "/ws/reverse")
->>>>>>> 24925c3d
 						.run("--spring.main.web-application-type=none");
 		long count = context.getBean(ClientConfiguration.class).latch.getCount();
 		AtomicReference<String> messagePayloadReference = context.getBean(ClientConfiguration.class).messagePayload;
