--- conflicted
+++ resolved
@@ -44,11 +44,8 @@
  * Tests for {@link LogbackLoggingSystem}.
  *
  * @author Dave Syer
-<<<<<<< HEAD
  * @author Phillip Webb
-=======
  * @author Andy Wilkinson
->>>>>>> 59ebc3b3
  */
 public class LogbackLoggingSystemTests extends AbstractLoggingSystemTests {
 
@@ -129,7 +126,6 @@
 	}
 
 	@Test
-<<<<<<< HEAD
 	public void loggingThatUsesJulIsCaptured() {
 		this.loggingSystem.beforeInitialize();
 		this.loggingSystem.initialize(null, null);
@@ -138,11 +134,12 @@
 		julLogger.info("Hello world");
 		String output = this.output.toString().trim();
 		assertTrue("Wrong output:\n" + output, output.contains("Hello world"));
-=======
+	}
+
+	@Test
 	public void jbossLoggingIsConfiguredToUseSlf4j() {
 		this.loggingSystem.beforeInitialize();
 		assertEquals("slf4j", System.getProperty("org.jboss.logging.provider"));
->>>>>>> 59ebc3b3
 	}
 
 }