--- conflicted
+++ resolved
@@ -75,12 +75,11 @@
 		@Override
 		public Object postProcessBeforeInitialization(Object bean, String beanName) throws BeansException {
 			Class<?> beanClass = bean.getClass();
-			MergedAnnotations annotations = MergedAnnotations.from(beanClass,
-					SearchStrategy.SUPERCLASS);
-			Set<Class<?>> components = annotations.stream(Component.class)
-					.map(this::getRoot).collect(Collectors.toSet());
-			Set<Class<?>> propertyMappings = annotations.stream(PropertyMapping.class)
-					.map(this::getRoot).collect(Collectors.toSet());
+			MergedAnnotations annotations = MergedAnnotations.from(beanClass, SearchStrategy.SUPERCLASS);
+			Set<Class<?>> components = annotations.stream(Component.class).map(this::getRoot)
+					.collect(Collectors.toSet());
+			Set<Class<?>> propertyMappings = annotations.stream(PropertyMapping.class).map(this::getRoot)
+					.collect(Collectors.toSet());
 			if (!components.isEmpty() && !propertyMappings.isEmpty()) {
 				throw new IllegalStateException("The @PropertyMapping " + getAnnotationsDescription(propertyMappings)
 						+ " cannot be used in combination with the @Component "
@@ -89,19 +88,8 @@
 			return bean;
 		}
 
-<<<<<<< HEAD
 		private Class<?> getRoot(MergedAnnotation<?> annotation) {
 			return annotation.getRoot().getType();
-=======
-		private boolean isAnnotated(Annotation element, Class<? extends Annotation> annotationType) {
-			try {
-				return element.annotationType().equals(annotationType)
-						|| AnnotationUtils.findAnnotation(element.annotationType(), annotationType) != null;
-			}
-			catch (Throwable ex) {
-				return false;
-			}
->>>>>>> 24925c3d
 		}
 
 		private String getAnnotationsDescription(Set<Class<?>> annotations) {
