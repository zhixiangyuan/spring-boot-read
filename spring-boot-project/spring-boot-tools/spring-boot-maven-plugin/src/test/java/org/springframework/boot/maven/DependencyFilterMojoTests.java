--- conflicted
+++ resolved
@@ -41,34 +41,18 @@
 
 	@Test
 	public void filterDependencies() throws MojoExecutionException {
-<<<<<<< HEAD
-		TestableDependencyFilterMojo mojo = new TestableDependencyFilterMojo(
-				Collections.emptyList(), "com.foo");
-
-		Artifact artifact = createArtifact("com.bar", "one");
-		Set<Artifact> artifacts = mojo.filterDependencies(
-				createArtifact("com.foo", "one"), createArtifact("com.foo", "two"),
-				artifact);
-=======
-		TestableDependencyFilterMojo mojo = new TestableDependencyFilterMojo(Collections.emptyList(), "com.foo",
-				"exclude-id");
+		TestableDependencyFilterMojo mojo = new TestableDependencyFilterMojo(Collections.emptyList(), "com.foo");
 
 		Artifact artifact = createArtifact("com.bar", "one");
 		Set<Artifact> artifacts = mojo.filterDependencies(createArtifact("com.foo", "one"),
-				createArtifact("com.foo", "two"), createArtifact("com.bar", "exclude-id"), artifact);
->>>>>>> c6c139d9
+				createArtifact("com.foo", "two"), artifact);
 		assertThat(artifacts).hasSize(1);
 		assertThat(artifacts.iterator().next()).isSameAs(artifact);
 	}
 
 	@Test
 	public void filterGroupIdExactMatch() throws MojoExecutionException {
-<<<<<<< HEAD
-		TestableDependencyFilterMojo mojo = new TestableDependencyFilterMojo(
-				Collections.emptyList(), "com.foo");
-=======
-		TestableDependencyFilterMojo mojo = new TestableDependencyFilterMojo(Collections.emptyList(), "com.foo", "");
->>>>>>> c6c139d9
+		TestableDependencyFilterMojo mojo = new TestableDependencyFilterMojo(Collections.emptyList(), "com.foo");
 
 		Artifact artifact = createArtifact("com.foo.bar", "one");
 		Set<Artifact> artifacts = mojo.filterDependencies(createArtifact("com.foo", "one"),
@@ -79,12 +63,7 @@
 
 	@Test
 	public void filterScopeKeepOrder() throws MojoExecutionException {
-<<<<<<< HEAD
-		TestableDependencyFilterMojo mojo = new TestableDependencyFilterMojo(
-				Collections.emptyList(), "",
-=======
-		TestableDependencyFilterMojo mojo = new TestableDependencyFilterMojo(Collections.emptyList(), "", "",
->>>>>>> c6c139d9
+		TestableDependencyFilterMojo mojo = new TestableDependencyFilterMojo(Collections.emptyList(), "",
 				new ScopeFilter(null, Artifact.SCOPE_SYSTEM));
 		Artifact one = createArtifact("com.foo", "one");
 		Artifact two = createArtifact("com.foo", "two", Artifact.SCOPE_SYSTEM);
@@ -94,25 +73,8 @@
 	}
 
 	@Test
-<<<<<<< HEAD
 	public void filterGroupIdKeepOrder() throws MojoExecutionException {
-		TestableDependencyFilterMojo mojo = new TestableDependencyFilterMojo(
-				Collections.emptyList(), "com.foo");
-=======
-	public void filterArtifactIdKeepOrder() throws MojoExecutionException {
-		TestableDependencyFilterMojo mojo = new TestableDependencyFilterMojo(Collections.emptyList(), "", "one,three");
-		Artifact one = createArtifact("com.foo", "one");
-		Artifact two = createArtifact("com.foo", "two");
-		Artifact three = createArtifact("com.foo", "three");
-		Artifact four = createArtifact("com.foo", "four");
-		Set<Artifact> artifacts = mojo.filterDependencies(one, two, three, four);
-		assertThat(artifacts).containsExactly(two, four);
-	}
-
-	@Test
-	public void filterGroupIdKeepOrder() throws MojoExecutionException {
-		TestableDependencyFilterMojo mojo = new TestableDependencyFilterMojo(Collections.emptyList(), "com.foo", "");
->>>>>>> c6c139d9
+		TestableDependencyFilterMojo mojo = new TestableDependencyFilterMojo(Collections.emptyList(), "com.foo");
 		Artifact one = createArtifact("com.foo", "one");
 		Artifact two = createArtifact("com.bar", "two");
 		Artifact three = createArtifact("com.bar", "three");
@@ -126,13 +88,7 @@
 		Exclude exclude = new Exclude();
 		exclude.setGroupId("com.bar");
 		exclude.setArtifactId("two");
-<<<<<<< HEAD
-		TestableDependencyFilterMojo mojo = new TestableDependencyFilterMojo(
-				Collections.singletonList(exclude), "");
-=======
-		TestableDependencyFilterMojo mojo = new TestableDependencyFilterMojo(Collections.singletonList(exclude), "",
-				"");
->>>>>>> c6c139d9
+		TestableDependencyFilterMojo mojo = new TestableDependencyFilterMojo(Collections.singletonList(exclude), "");
 		Artifact one = createArtifact("com.foo", "one");
 		Artifact two = createArtifact("com.bar", "two");
 		Artifact three = createArtifact("com.bar", "three");
@@ -159,14 +115,8 @@
 
 		private final ArtifactsFilter[] additionalFilters;
 
-<<<<<<< HEAD
-		private TestableDependencyFilterMojo(List<Exclude> excludes,
-				String excludeGroupIds, ArtifactsFilter... additionalFilters) {
-=======
-		@SuppressWarnings("deprecation")
-		private TestableDependencyFilterMojo(List<Exclude> excludes, String excludeGroupIds, String excludeArtifactIds,
+		private TestableDependencyFilterMojo(List<Exclude> excludes, String excludeGroupIds,
 				ArtifactsFilter... additionalFilters) {
->>>>>>> c6c139d9
 			setExcludes(excludes);
 			setExcludeGroupIds(excludeGroupIds);
 			this.additionalFilters = additionalFilters;
