/*
 * Copyright 2012-2018 the original author or authors.
 *
 * Licensed under the Apache License, Version 2.0 (the "License");
 * you may not use this file except in compliance with the License.
 * You may obtain a copy of the License at
 *
 *      https://www.apache.org/licenses/LICENSE-2.0
 *
 * Unless required by applicable law or agreed to in writing, software
 * distributed under the License is distributed on an "AS IS" BASIS,
 * WITHOUT WARRANTIES OR CONDITIONS OF ANY KIND, either express or implied.
 * See the License for the specific language governing permissions and
 * limitations under the License.
 */

package org.springframework.boot.maven;

import java.io.File;
import java.io.IOException;
import java.util.ArrayList;
import java.util.List;
import java.util.Properties;
import java.util.Set;
import java.util.regex.Pattern;

import org.apache.maven.artifact.Artifact;
import org.apache.maven.model.Dependency;
import org.apache.maven.plugin.MojoExecutionException;
import org.apache.maven.plugin.MojoFailureException;
import org.apache.maven.plugins.annotations.Component;
import org.apache.maven.plugins.annotations.LifecyclePhase;
import org.apache.maven.plugins.annotations.Mojo;
import org.apache.maven.plugins.annotations.Parameter;
import org.apache.maven.plugins.annotations.ResolutionScope;
import org.apache.maven.project.MavenProject;
import org.apache.maven.project.MavenProjectHelper;
import org.apache.maven.shared.artifact.filter.collection.ArtifactsFilter;
import org.apache.maven.shared.artifact.filter.collection.ScopeFilter;

import org.springframework.boot.loader.tools.DefaultLaunchScript;
import org.springframework.boot.loader.tools.LaunchScript;
import org.springframework.boot.loader.tools.Layout;
import org.springframework.boot.loader.tools.LayoutFactory;
import org.springframework.boot.loader.tools.Layouts.Expanded;
import org.springframework.boot.loader.tools.Layouts.Jar;
import org.springframework.boot.loader.tools.Layouts.None;
import org.springframework.boot.loader.tools.Layouts.War;
import org.springframework.boot.loader.tools.Libraries;
import org.springframework.boot.loader.tools.Repackager;
import org.springframework.boot.loader.tools.Repackager.MainClassTimeoutWarningListener;

/**
 * Repackages existing JAR and WAR archives so that they can be executed from the command
 * line using {@literal java -jar}. With <code>layout=NONE</code> can also be used simply
 * to package a JAR with nested dependencies (and no main class, so not executable).
 *
 * @author Phillip Webb
 * @author Dave Syer
 * @author Stephane Nicoll
 * @author Björn Lindström
 */
@Mojo(name = "repackage", defaultPhase = LifecyclePhase.PACKAGE, requiresProject = true, threadSafe = true, requiresDependencyResolution = ResolutionScope.COMPILE_PLUS_RUNTIME, requiresDependencyCollection = ResolutionScope.COMPILE_PLUS_RUNTIME)
public class RepackageMojo extends AbstractDependencyFilterMojo {

	private static final Pattern WHITE_SPACE_PATTERN = Pattern.compile("\\s+");

	/**
	 * The Maven project.
	 * @since 1.0
	 */
	@Parameter(defaultValue = "${project}", readonly = true, required = true)
	private MavenProject project;

	/**
	 * Maven project helper utils.
	 * @since 1.0
	 */
	@Component
	private MavenProjectHelper projectHelper;

	/**
	 * Directory containing the generated archive.
	 * @since 1.0
	 */
	@Parameter(defaultValue = "${project.build.directory}", required = true)
	private File outputDirectory;

	/**
	 * Name of the generated archive.
	 * @since 1.0
	 */
	@Parameter(defaultValue = "${project.build.finalName}", readonly = true)
	private String finalName;

	/**
	 * Skip the execution.
	 * @since 1.2
	 */
	@Parameter(property = "spring-boot.repackage.skip", defaultValue = "false")
	private boolean skip;

	/**
<<<<<<< HEAD
	 * Classifier to add to the repackaged archive. If not given, the main artifact will
	 * be replaced by the repackaged archive. If given, the classifier will also be used
	 * to determine the source archive to repackage: if an artifact with that classifier
	 * already exists, it will be used as source and replaced. If no such artifact exists,
	 * the main artifact will be used as source and the repackaged archive will be
	 * attached as a supplemental artifact with that classifier. Attaching the artifact
	 * allows to deploy it alongside to the original one, see <a href=
	 * "http://maven.apache.org/plugins/maven-deploy-plugin/examples/deploying-with-classifiers.html"
=======
	 * Classifier to add to the artifact generated. If given, the artifact will be
	 * attached with that classifier and the main artifact will be deployed as the main
	 * artifact. If this is not given (default), it will replace the main artifact and
	 * only the repackaged artifact will be deployed. Attaching the artifact allows to
	 * deploy it alongside to the original one, see <a href=
	 * "https://maven.apache.org/plugins/maven-deploy-plugin/examples/deploying-with-classifiers.html"
>>>>>>> 7f69e410
	 * > the maven documentation for more details</a>.
	 * @since 1.0
	 */
	@Parameter
	private String classifier;

	/**
	 * Attach the repackaged archive to be installed and deployed.
	 * @since 1.4
	 */
	@Parameter(defaultValue = "true")
	private boolean attach = true;

	/**
	 * The name of the main class. If not specified the first compiled class found that
	 * contains a 'main' method will be used.
	 * @since 1.0
	 */
	@Parameter
	private String mainClass;

	/**
	 * The type of archive (which corresponds to how the dependencies are laid out inside
	 * it). Possible values are JAR, WAR, ZIP, DIR, NONE. Defaults to a guess based on the
	 * archive type.
	 * @since 1.0
	 */
	@Parameter
	private LayoutType layout;

	/**
	 * The layout factory that will be used to create the executable archive if no
	 * explicit layout is set. Alternative layouts implementations can be provided by 3rd
	 * parties.
	 * @since 1.5
	 */
	@Parameter
	private LayoutFactory layoutFactory;

	/**
	 * A list of the libraries that must be unpacked from fat jars in order to run.
	 * Specify each library as a {@code <dependency>} with a {@code <groupId>} and a
	 * {@code <artifactId>} and they will be unpacked at runtime.
	 * @since 1.1
	 */
	@Parameter
	private List<Dependency> requiresUnpack;

	/**
	 * Make a fully executable jar for *nix machines by prepending a launch script to the
	 * jar.
	 * <p>
	 * Currently, some tools do not accept this format so you may not always be able to
	 * use this technique. For example, {@code jar -xf} may silently fail to extract a jar
	 * or war that has been made fully-executable. It is recommended that you only enable
	 * this option if you intend to execute it directly, rather than running it with
	 * {@code java -jar} or deploying it to a servlet container.
	 * @since 1.3
	 */
	@Parameter(defaultValue = "false")
	private boolean executable;

	/**
	 * The embedded launch script to prepend to the front of the jar if it is fully
	 * executable. If not specified the 'Spring Boot' default script will be used.
	 * @since 1.3
	 */
	@Parameter
	private File embeddedLaunchScript;

	/**
	 * Properties that should be expanded in the embedded launch script.
	 * @since 1.3
	 */
	@Parameter
	private Properties embeddedLaunchScriptProperties;

	/**
	 * Exclude Spring Boot devtools from the repackaged archive.
	 * @since 1.3
	 */
	@Parameter(defaultValue = "true")
	private boolean excludeDevtools = true;

	/**
	 * Include system scoped dependencies.
	 * @since 1.4
	 */
	@Parameter(defaultValue = "false")
	public boolean includeSystemScope;

	@Override
	public void execute() throws MojoExecutionException, MojoFailureException {
		if (this.project.getPackaging().equals("pom")) {
			getLog().debug("repackage goal could not be applied to pom project.");
			return;
		}
		if (this.skip) {
			getLog().debug("skipping repackaging as per configuration.");
			return;
		}
		repackage();
	}

	private void repackage() throws MojoExecutionException {
		Artifact source = getSourceArtifact();
		File target = getTargetFile();
		Repackager repackager = getRepackager(source.getFile());
		Set<Artifact> artifacts = filterDependencies(this.project.getArtifacts(),
				getFilters(getAdditionalFilters()));
		Libraries libraries = new ArtifactsLibraries(artifacts, this.requiresUnpack,
				getLog());
		try {
			LaunchScript launchScript = getLaunchScript();
			repackager.repackage(target, libraries, launchScript);
		}
		catch (IOException ex) {
			throw new MojoExecutionException(ex.getMessage(), ex);
		}
		updateArtifact(source, target, repackager.getBackupFile());
	}

	/**
	 * Return the source {@link Artifact} to repackage. If a classifier is specified and
	 * an artifact with that classifier exists, it is used. Otherwise, the main artifact
	 * is used.
	 * @return the source artifact to repackage
	 */
	private Artifact getSourceArtifact() {
		Artifact sourceArtifact = getArtifact(this.classifier);
		return (sourceArtifact != null) ? sourceArtifact : this.project.getArtifact();
	}

	private Artifact getArtifact(String classifier) {
		if (classifier != null) {
			for (Artifact attachedArtifact : this.project.getAttachedArtifacts()) {
				if (classifier.equals(attachedArtifact.getClassifier())
						&& attachedArtifact.getFile() != null
						&& attachedArtifact.getFile().isFile()) {
					return attachedArtifact;
				}
			}
		}
		return null;
	}

	private File getTargetFile() {
		String classifier = (this.classifier != null) ? this.classifier.trim() : "";
		if (!classifier.isEmpty() && !classifier.startsWith("-")) {
			classifier = "-" + classifier;
		}
		if (!this.outputDirectory.exists()) {
			this.outputDirectory.mkdirs();
		}
		return new File(this.outputDirectory, this.finalName + classifier + "."
				+ this.project.getArtifact().getArtifactHandler().getExtension());
	}

	private Repackager getRepackager(File source) {
		Repackager repackager = new Repackager(source, this.layoutFactory);
		repackager.addMainClassTimeoutWarningListener(
				new LoggingMainClassTimeoutWarningListener());
		repackager.setMainClass(this.mainClass);
		if (this.layout != null) {
			getLog().info("Layout: " + this.layout);
			repackager.setLayout(this.layout.layout());
		}
		return repackager;
	}

	private ArtifactsFilter[] getAdditionalFilters() {
		List<ArtifactsFilter> filters = new ArrayList<>();
		if (this.excludeDevtools) {
			Exclude exclude = new Exclude();
			exclude.setGroupId("org.springframework.boot");
			exclude.setArtifactId("spring-boot-devtools");
			ExcludeFilter filter = new ExcludeFilter(exclude);
			filters.add(filter);
		}
		if (!this.includeSystemScope) {
			filters.add(new ScopeFilter(null, Artifact.SCOPE_SYSTEM));
		}
		return filters.toArray(new ArtifactsFilter[0]);
	}

	private LaunchScript getLaunchScript() throws IOException {
		if (this.executable || this.embeddedLaunchScript != null) {
			return new DefaultLaunchScript(this.embeddedLaunchScript,
					buildLaunchScriptProperties());
		}
		return null;
	}

	private Properties buildLaunchScriptProperties() {
		Properties properties = new Properties();
		if (this.embeddedLaunchScriptProperties != null) {
			properties.putAll(this.embeddedLaunchScriptProperties);
		}
		putIfMissing(properties, "initInfoProvides", this.project.getArtifactId());
		putIfMissing(properties, "initInfoShortDescription", this.project.getName(),
				this.project.getArtifactId());
		putIfMissing(properties, "initInfoDescription",
				removeLineBreaks(this.project.getDescription()), this.project.getName(),
				this.project.getArtifactId());
		return properties;
	}

	private String removeLineBreaks(String description) {
		return (description != null)
				? WHITE_SPACE_PATTERN.matcher(description).replaceAll(" ") : null;
	}

	private void putIfMissing(Properties properties, String key,
			String... valueCandidates) {
		if (!properties.containsKey(key)) {
			for (String candidate : valueCandidates) {
				if (candidate != null && !candidate.isEmpty()) {
					properties.put(key, candidate);
					return;
				}
			}
		}
	}

	private void updateArtifact(Artifact source, File target, File original) {
		if (this.attach) {
			attachArtifact(source, target);
		}
		else if (source.getFile().equals(target) && original.exists()) {
			String artifactId = (this.classifier != null)
					? "artifact with classifier " + this.classifier : "main artifact";
			getLog().info(String.format("Updating %s %s to %s", artifactId,
					source.getFile(), original));
			source.setFile(original);
		}
		else if (this.classifier != null) {
			getLog().info("Creating repackaged archive " + target + " with classifier "
					+ this.classifier);
		}
	}

	private void attachArtifact(Artifact source, File target) {
		if (this.classifier != null && !source.getFile().equals(target)) {
			getLog().info("Attaching repackaged archive " + target + " with classifier "
					+ this.classifier);
			this.projectHelper.attachArtifact(this.project, this.project.getPackaging(),
					this.classifier, target);
		}
		else {
			String artifactId = (this.classifier != null)
					? "artifact with classifier " + this.classifier : "main artifact";
			getLog().info("Replacing " + artifactId + " with repackaged archive");
			source.setFile(target);
		}
	}

	private class LoggingMainClassTimeoutWarningListener
			implements MainClassTimeoutWarningListener {

		@Override
		public void handleTimeoutWarning(long duration, String mainMethod) {
			getLog().warn("Searching for the main-class is taking some time, "
					+ "consider using the mainClass configuration " + "parameter");
		}

	}

	/**
	 * Archive layout types.
	 */
	public enum LayoutType {

		/**
		 * Jar Layout.
		 */
		JAR(new Jar()),

		/**
		 * War Layout.
		 */
		WAR(new War()),

		/**
		 * Zip Layout.
		 */
		ZIP(new Expanded()),

		/**
		 * Dir Layout.
		 */
		DIR(new Expanded()),

		/**
		 * No Layout.
		 */
		NONE(new None());

		private final Layout layout;

		LayoutType(Layout layout) {
			this.layout = layout;
		}

		public Layout layout() {
			return this.layout;
		}

	}

}<|MERGE_RESOLUTION|>--- conflicted
+++ resolved
@@ -1,5 +1,5 @@
 /*
- * Copyright 2012-2018 the original author or authors.
+ * Copyright 2012-2019 the original author or authors.
  *
  * Licensed under the Apache License, Version 2.0 (the "License");
  * you may not use this file except in compliance with the License.
@@ -101,7 +101,6 @@
 	private boolean skip;
 
 	/**
-<<<<<<< HEAD
 	 * Classifier to add to the repackaged archive. If not given, the main artifact will
 	 * be replaced by the repackaged archive. If given, the classifier will also be used
 	 * to determine the source archive to repackage: if an artifact with that classifier
@@ -109,15 +108,7 @@
 	 * the main artifact will be used as source and the repackaged archive will be
 	 * attached as a supplemental artifact with that classifier. Attaching the artifact
 	 * allows to deploy it alongside to the original one, see <a href=
-	 * "http://maven.apache.org/plugins/maven-deploy-plugin/examples/deploying-with-classifiers.html"
-=======
-	 * Classifier to add to the artifact generated. If given, the artifact will be
-	 * attached with that classifier and the main artifact will be deployed as the main
-	 * artifact. If this is not given (default), it will replace the main artifact and
-	 * only the repackaged artifact will be deployed. Attaching the artifact allows to
-	 * deploy it alongside to the original one, see <a href=
 	 * "https://maven.apache.org/plugins/maven-deploy-plugin/examples/deploying-with-classifiers.html"
->>>>>>> 7f69e410
 	 * > the maven documentation for more details</a>.
 	 * @since 1.0
 	 */
