--- conflicted
+++ resolved
@@ -28,13 +28,7 @@
 
 [[health-retrieving-component]]
 == Retrieving the Health of a component
-<<<<<<< HEAD
-To retrieve the health of a particular component of the application's health, make a
-`GET` request to `/actuator/health/\{component}`, as shown in the following curl-based
-example:
-=======
-To retrieve the health of a particular component of the application, make a `GET` request to `/actuator/health/\{component}`, as shown in the following curl-based example:
->>>>>>> 7b1e10ed
+To retrieve the health of a particular component of the application's health, make a `GET` request to `/actuator/health/\{component}`, as shown in the following curl-based example:
 
 include::{snippets}health/component/curl-request.adoc[]
 
@@ -46,26 +40,17 @@
 
 [[health-retrieving-component-response-structure]]
 === Response Structure
-The response contains details of the health of a particular component of the
-application's health. The following table describes the structure of the response:
+The response contains details of the health of a particular component of the application's health.
+The following table describes the structure of the response:
 
 [cols="2,1,3"]
 include::{snippets}health/component/response-fields.adoc[]
 
 
 
-<<<<<<< HEAD
 [[health-retrieving-component-nested]]
 == Retrieving the Health of a nested component
-If a particular component contains other nested components (as the `broker` indicator in
-the example above), the health of such a nested component can be retrieved by issuing a
-`GET` request to `/actuator/health/\{component}/\{subcomponent}`, as shown in the following
-curl-based example:
-=======
-[[health-retrieving-component-instance]]
-== Retrieving the Health of a component instance
-If a particular component consists of multiple instances (as the `broker` indicator in the example above), the health of a particular instance of that component can be retrieved by issuing a `GET` request to `/actuator/health/\{component}/\{instance}`, as shown in the following curl-based example:
->>>>>>> 7b1e10ed
+If a particular component contains other nested components (as the `broker` indicator in the example above), the health of such a nested component can be retrieved by issuing a `GET` request to `/actuator/health/\{component}/\{subcomponent}`, as shown in the following curl-based example:
 
 include::{snippets}health/instance/curl-request.adoc[]
 
@@ -73,10 +58,8 @@
 
 include::{snippets}health/instance/http-response.adoc[]
 
-Components of an application's health may be nested arbitrarily deep depending on the
-application's health indicators and how they have been grouped. The health endpoint
-supports any number of `/\{component}` identifiers in the URL to allow the health of a
-component at any depth to be retrieved. 
+Components of an application's health may be nested arbitrarily deep depending on the application's health indicators and how they have been grouped.
+The health endpoint supports any number of `/\{component}` identifiers in the URL to allow the health of a component at any depth to be retrieved.
 
 
 
